{
    "name": "komex/fetch",
    "description": "A PHP IMAP Library",
    "keywords": ["email", "imap", "pop3"],
    "homepage": "http://github.com/komex/Fetch",
    "type": "library",
    "license": "BSD-3-Clause",
    "authors": [
        {
            "name": "Robert Hafner",
            "email": "tedivm@tedivm.com"
        },
        {
            "name": "Andrey Kolchenko",
            "email": "andrey@kolchenko.me"
        }
    ],
    "require": {
        "php": ">=5.3.0",
        "ext-imap": "*",
        "ext-iconv": "*"
    },
    "require-dev": {
        "phpunit/phpunit": "~3.7.18"
    },
    "autoload": {
        "psr-0": {
            "Fetch": "src/"
        }
    }
<<<<<<< HEAD
=======
  ],
  "require": {
    "php": ">=5.3.0",
    "ext-imap": "*"
  },
  "autoload": {
    "psr-0": {"Fetch": "src/"}
  }
>>>>>>> 33d67399
}<|MERGE_RESOLUTION|>--- conflicted
+++ resolved
@@ -28,15 +28,11 @@
             "Fetch": "src/"
         }
     }
-<<<<<<< HEAD
-=======
   ],
   "require": {
-    "php": ">=5.3.0",
-    "ext-imap": "*"
+    "php": ">=5.3.0"
   },
   "autoload": {
     "psr-0": {"Fetch": "src/"}
   }
->>>>>>> 33d67399
 }